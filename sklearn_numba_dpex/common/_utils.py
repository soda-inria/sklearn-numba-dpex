--- conflicted
+++ resolved
@@ -1,10 +1,7 @@
 import math
 import warnings
-<<<<<<< HEAD
 
 import dpctl
-=======
->>>>>>> f7d4470f
 
 
 def check_power_of_2(x):
