import math
import warnings

import dpctl


def check_power_of_2(e):
    if e != 2 ** (math.log2(e)):
        raise ValueError(f"Expected a power of 2, got {e}")
    return e


# HACK: the following function are defined as closures to work around a `numba_dpex`
# bug.
# Revert it (and everything related, see
# https://github.com/soda-inria/sklearn-numba-dpex/pull/82 )
# when the bug is fixed. The bugfix can be tracked at
# https://github.com/IntelPython/numba-dpex/issues/867
def _square():
    def _square_closure(x):
        return x * x

    return _square_closure


def _minus():
    def _minus_closure(x, y):
        return x - y

    return _minus_closure


<<<<<<< HEAD
def _divide(x, y):
    return x / y


def _get_sequential_processing_device(device):
    """Returns a device most fitted for sequential processing (i.e a cpu rather than a
    gpu). If such a device is not found, returns the input device instead.

    Also returns a boolean that informs on wether the returned device is different than
    the input device."""
    if device.has_aspect_cpu:
        return device, False

    try:
        return dpctl.SyclDevice("cpu"), True
    except dpctl.SyclDeviceCreationError:
        warnings.warn("No CPU found, falling back to GPU for sequential instructions.")
        return device, False
=======
def _plus():
    def _plus_closure(x, y):
        return x + y

    return _plus_closure


def _divide():
    def _divide_closure(x, y):
        return x / y

    return _divide_closure


def _check_max_work_group_size(
    work_group_size,
    device,
    required_local_memory_per_item,
    required_memory_constant=0,
):
    """For CPU devices, the value `device.max_work_group_size` seems to always be
    surprisingly large, up to several order of magnitude higher than the number of
    threads (for instance, having 8 threads and a `max_work_group_size` equal to
    8192). It means that, for CPUs, a work group schedules big batches of tasks per
    thread, and that only one work group will be executed at a time. Kernels that
    allocate an amount of local memory (i.e fast access memory shared by the work
    group) that scale with the size of the work group are at risk of overflowing the
    size of the local memory (given by `device.local_mem_size`, typically 32kB). So
    we need to scale down the size of the work groups with respect to
    `device.local_mem_size` to prevent overflowing.

    This is not an issue with GPU devices, for our kernels usually respect the rule of
    thumb of allocating in local memory about one item per thread, which fits the GPU
    architecture well and seems to be enough to prevent overflowing. With GPUs, max
    possible work group sizes are smaller, such that there's no oversubscription of
    tasks and GPUs will execute tasks of several work groups at once. For GPUs, this
    approach at local memory allocation is by design reliable, the amount of available
    local memory is enough to ensure that the memory needed by the running compute is
    allocated. As a consequence, the checks that are enforced for CPUs are not needed.

    NB: this function only applies an upper bound to the `work_group_size`. It might
    still be needed to apply other requirements, such that being a multiple of
    `sub_group_size` and/or a power of two.
    """
    max_work_group_size = device.max_work_group_size

    if work_group_size == "max" and not device.has_aspect_cpu:
        return device.max_work_group_size
    elif work_group_size == "max":
        return math.floor(
            (device.local_mem_size - required_memory_constant)
            / required_local_memory_per_item
        )
    elif work_group_size > max_work_group_size:
        raise RuntimeError(
            f"Got work_group_size={work_group_size} but that is greather than the "
            "maximum supported work group size device.max_work_group_size="
            f"{device.max_work_group_size} for device {device.name}"
        )
    else:
        return work_group_size
>>>>>>> ad583ae3
<|MERGE_RESOLUTION|>--- conflicted
+++ resolved
@@ -30,9 +30,18 @@
     return _minus_closure
 
 
-<<<<<<< HEAD
-def _divide(x, y):
-    return x / y
+def _plus():
+    def _plus_closure(x, y):
+        return x + y
+
+    return _plus_closure
+
+
+def _divide():
+    def _divide_closure(x, y):
+        return x / y
+
+    return _divide_closure
 
 
 def _get_sequential_processing_device(device):
@@ -49,19 +58,6 @@
     except dpctl.SyclDeviceCreationError:
         warnings.warn("No CPU found, falling back to GPU for sequential instructions.")
         return device, False
-=======
-def _plus():
-    def _plus_closure(x, y):
-        return x + y
-
-    return _plus_closure
-
-
-def _divide():
-    def _divide_closure(x, y):
-        return x / y
-
-    return _divide_closure
 
 
 def _check_max_work_group_size(
@@ -110,5 +106,4 @@
             f"{device.max_work_group_size} for device {device.name}"
         )
     else:
-        return work_group_size
->>>>>>> ad583ae3
+        return work_group_size