--- conflicted
+++ resolved
@@ -32,13 +32,9 @@
 zero_idx = np.int64(0)
 
 
-<<<<<<< HEAD
-# HACK: dtype argument is passed to prevent caching as a workaround for
-=======
 # HACK: dtype argument is passed to prevent sharing a device function instance
 # between kernels specialized for different argument types.
 # This is a workaround for:
->>>>>>> 9ca0559a
 # https://github.com/IntelPython/numba-dpex/issues/867. Revert changes in
 # https://github.com/soda-inria/sklearn-numba-dpex/pull/82 when
 # fixed.
@@ -115,7 +111,7 @@
 
 
 @lru_cache
-def make_broadcast_division_1d_2d_axis0_kernel(size0, size1, work_group_size, dtype):
+def make_broadcast_division_1d_2d_axis0_kernel(size0, size1, work_group_size):
     global_size = math.ceil(size1 / work_group_size) * work_group_size
 
     # NB: the left operand is modified inplace, the right operand is only read into.
@@ -239,17 +235,12 @@
     operation is equivalent to input.sum(axis=1). Depending on the size of the sum
     axis, it might be worth tuning `work_group_size` for better performance.
     """
-<<<<<<< HEAD
     if size1 is not None:
         n_rows = size0
         sum_axis_size = size1
     else:
         n_rows = 1
         sum_axis_size = size0
-=======
-    n_rows = size0 if size1 is not None else None
-    sum_axis_size = size0 if n_rows is None else size1
->>>>>>> 9ca0559a
 
     # fused_unary_func is applied elementwise during the first pass on data, in the
     # first kernel execution only.
@@ -314,11 +305,7 @@
 def _make_partial_sum_reduction_2d_axis1_kernel(
     n_rows, work_group_size, fused_unary_func, dtype, device
 ):
-<<<<<<< HEAD
-=======
-
     zero = dtype(0.0)
->>>>>>> 9ca0559a
     one_idx = np.int64(1)
     minus_one_idx = np.int64(-1)
     two_as_a_long = np.int64(2)
@@ -328,111 +315,11 @@
         def fused_unary_func(x):
             return x
 
-<<<<<<< HEAD
     fused_unary_func_ = dpex.func(fused_unary_func)
-=======
-    fused_unary_func = dpex.func(fused_unary_func)
-
-    # TODO: this set of kernel functions could be abstracted away to other coalescing
-    # functions
-    if n_rows is None:  # 1d
-
-        @dpex.func
-        def set_col_to_zero(array, i):
-            array[i] = zero
-
-        @dpex.func
-        def copy_col(from_array, from_col, to_array, to_col):
-            to_array[to_col] = fused_unary_func(from_array[from_col])
-
-        @dpex.func
-        def add_cols(
-            from_array,
-            left_from_col,
-            right_from_col,
-            to_array,
-            to_col,
-        ):
-            to_array[to_col] = fused_unary_func(
-                from_array[left_from_col]
-            ) + fused_unary_func(from_array[right_from_col])
-
-        @dpex.func
-        def add_cols_inplace(
-            array,
-            from_col,
-            to_col,
-        ):
-            array[to_col] += array[from_col]
-
-        @dpex.func
-        def add_first_cols(from_array, to_array, to_col):
-            to_array[to_col] = from_array[zero_idx] + from_array[one_idx]
->>>>>>> 9ca0559a
 
     input_work_group_size = work_group_size
     work_group_size = _check_max_work_group_size(
-        work_group_size, device, np.dtype(dtype).itemsize
-    )
-    if work_group_size == input_work_group_size:
-        check_power_of_2(work_group_size)
-    else:
-<<<<<<< HEAD
-        # Round to the maximum smaller power of two
-        work_group_size = 2 ** (math.floor(math.log2(work_group_size)))
-
-    # Number of iteration in each execution of the kernel:
-    local_n_iterations = np.int64(math.floor(math.log2(work_group_size)) - 1)
-
-    local_values_size = work_group_size
-    reduction_block_size = 2 * work_group_size
-
-=======
-
-        @dpex.func
-        def set_col_to_zero(array, i):
-            for row in range(n_rows):
-                array[row, i] = zero
-
-        @dpex.func
-        def copy_col(from_array, from_col, to_array, to_col):
-            for row in range(n_rows):
-                to_array[row, to_col] = fused_unary_func(from_array[row, from_col])
-
-        @dpex.func
-        def add_cols(
-            from_array,
-            left_from_col,
-            right_from_col,
-            to_array,
-            to_col,
-        ):
-            for row in range(n_rows):
-                to_array[row, to_col] = fused_unary_func(
-                    from_array[row, left_from_col]
-                ) + fused_unary_func(from_array[row, right_from_col])
-
-        @dpex.func
-        def add_cols_inplace(
-            array,
-            from_col,
-            to_col,
-        ):
-            for row in range(n_rows):
-                array[row, to_col] += array[row, from_col]
-
-        @dpex.func
-        def add_first_cols(from_array, to_array, to_col):
-            for row in range(n_rows):
-                to_array[row, to_col] = (
-                    from_array[row, zero_idx] + from_array[row, one_idx]
-                )
-
-    input_work_group_size = work_group_size
-    work_group_size = _check_max_work_group_size(
-        work_group_size,
-        device,
-        required_local_memory_per_item=(n_rows or 1) * np.dtype(dtype).itemsize,
+        work_group_size, device, required_local_memory_per_item=np.dtype(dtype).itemsize
     )
     if work_group_size == input_work_group_size:
         check_power_of_2(work_group_size)
@@ -443,12 +330,9 @@
     # Number of iteration in each execution of the kernel:
     local_n_iterations = np.int64(math.floor(math.log2(work_group_size)) - 1)
 
-    local_values_size = work_group_size if n_rows is None else (n_rows, work_group_size)
-
-    # Optimized for C-contiguous array where the size of the sum axis is
-    # >> preferred_work_group_size_multiple, and the size of the other axis (if any) is
-    # is smaller or similar to preferred_work_group_size_multiple.
->>>>>>> 9ca0559a
+    local_values_size = work_group_size
+    reduction_block_size = 2 * work_group_size
+
     # ???: how does this strategy compares to having each thread reducing N contiguous
     # items ?
     @dpex.kernel
@@ -477,7 +361,7 @@
         # Each work item reads two value in global memory and sum it into the local
         # memory
         if augend_idx >= sum_axis_size:
-            pass
+            local_values[local_work_id] = zero
         elif addend_idx >= sum_axis_size:
             local_values[local_work_id] = (
                 fused_unary_func_(summands[row_idx, augend_idx])
@@ -489,6 +373,7 @@
             )
 
         dpex.barrier(dpex.CLK_LOCAL_MEM_FENCE)
+
         current_n_work_items = work_group_size
         for i in range(local_n_iterations):
             # We discard half of the remaining active work items at each iteration
@@ -528,12 +413,7 @@
     work_group_size = _check_max_work_group_size(
         work_group_size,
         device,
-<<<<<<< HEAD
         np.dtype(dtype).itemsize + np.dtype(local_argmin_dtype).itemsize,
-=======
-        required_local_memory_per_item=np.dtype(dtype).itemsize
-        + np.dtype(local_argmin_dtype).itemsize,
->>>>>>> 9ca0559a
     )
     if work_group_size == input_work_group_size:
         check_power_of_2(work_group_size)
