import math
from functools import lru_cache

import numpy as np
import numba_dpex as dpex


# NB: refer to the definition of the main lloyd function for a more comprehensive
# inline commenting of the kernel.


@lru_cache
def make_compute_inertia_kernel(
    n_samples,
    n_features,
    work_group_size,
    dtype,
):

<<<<<<< HEAD
    window_n_centroids = (
        preferred_work_group_size_multiple * centroids_window_width_multiplier
    )

    (
        _initialize_window_of_centroids,
        _load_window_of_centroids_and_features,
    ) = _make_initialize_window_kernel_funcs(
        n_clusters,
        n_features,
        work_group_size,
        window_n_centroids,
        centroids_window_height,
        dtype,
    )

    _update_closest_centroid = _make_update_closest_centroid_kernel_func(
        window_n_centroids
    )

    _accumulate_dot_products = _make_accumulate_dot_products_kernel_func(
        n_samples,
        n_features,
        centroids_window_height,
        window_n_centroids,
        with_X_l2_norm=False,
        dtype=dtype,
    )

    _accumulate_dot_products_and_X_l2_norm = _make_accumulate_dot_products_kernel_func(
        n_samples,
        n_features,
        centroids_window_height,
        window_n_centroids,
        with_X_l2_norm=True,
        dtype=dtype,
    )

    n_windows_per_feature = math.ceil(n_clusters / window_n_centroids)
    n_windows_per_centroid = math.ceil(n_features / centroids_window_height)

    centroids_window_shape = (centroids_window_height, (window_n_centroids + 1))

    inf = dtype(math.inf)
    two = dtype(2)
    zero_idx = np.int64(0)
=======
    zero = dtype(0.0)
>>>>>>> d735d0f3

    @dpex.kernel
    # fmt: off
    def compute_inertia(
        X_t,                          # IN READ-ONLY   (n_features, n_samples)
        sample_weight,                # IN READ-ONLY   (n_features,)
        centroids_t,                  # IN READ-ONLY   (n_features, n_clusters)
        assignments_idx,              # IN READ-ONLY   (n_samples,)
        per_sample_inertia,           # OUT            (n_samples,)
    ):
    # fmt: on

<<<<<<< HEAD
        sample_idx = dpex.get_global_id(zero_idx)
        local_work_id = dpex.get_local_id(zero_idx)

        centroids_window = dpex.local.array(shape=centroids_window_shape, dtype=dtype)
        centroids_window_half_l2_norm = dpex.local.array(
            shape=window_n_centroids, dtype=dtype
        )
        dot_products = dpex.private.array(shape=window_n_centroids, dtype=dtype)

        first_centroid_idx = zero_idx

        min_idx = zero_idx
        min_sample_pseudo_inertia = inf

        window_loading_centroid_idx = local_work_id % window_n_centroids
        window_loading_feature_offset = local_work_id // window_n_centroids

        for _0 in range(n_windows_per_feature):
            _initialize_window_of_centroids(
                local_work_id,
                first_centroid_idx,
                centroids_half_l2_norm,
                centroids_window_half_l2_norm,
                dot_products,
            )

            loading_centroid_idx = first_centroid_idx + window_loading_centroid_idx

            first_feature_idx = zero_idx

            for _1 in range(n_windows_per_centroid):
                _load_window_of_centroids_and_features(
                    first_feature_idx,
                    loading_centroid_idx,
                    window_loading_centroid_idx,
                    window_loading_feature_offset,
                    centroids_t,
                    centroids_window,
                )

                dpex.barrier(dpex.CLK_LOCAL_MEM_FENCE)

                if _0 == zero_idx:
                    X_l2_norm = _accumulate_dot_products_and_X_l2_norm(
                        sample_idx,
                        first_feature_idx,
                        X_t,
                        centroids_window,
                        dot_products,
                    )
                else:
                    _accumulate_dot_products(
                        sample_idx,
                        first_feature_idx,
                        X_t,
                        centroids_window,
                        dot_products,
                    )

                dpex.barrier(dpex.CLK_LOCAL_MEM_FENCE)

                first_feature_idx += centroids_window_height
=======
        sample_idx = dpex.get_global_id(0)

        if sample_idx >= n_samples:
            return
>>>>>>> d735d0f3

        inertia = zero

        centroid_idx = assignments_idx[sample_idx]

        for feature_idx in range(n_features):

            diff = X_t[feature_idx, sample_idx] - centroids_t[feature_idx, centroid_idx]
            inertia += diff * diff

        per_sample_inertia[sample_idx] = inertia * sample_weight[sample_idx]

    global_size = (math.ceil(n_samples / work_group_size)) * (work_group_size)
    return compute_inertia[global_size, work_group_size]<|MERGE_RESOLUTION|>--- conflicted
+++ resolved
@@ -3,10 +3,6 @@
 
 import numpy as np
 import numba_dpex as dpex
-
-
-# NB: refer to the definition of the main lloyd function for a more comprehensive
-# inline commenting of the kernel.
 
 
 @lru_cache
@@ -17,56 +13,8 @@
     dtype,
 ):
 
-<<<<<<< HEAD
-    window_n_centroids = (
-        preferred_work_group_size_multiple * centroids_window_width_multiplier
-    )
-
-    (
-        _initialize_window_of_centroids,
-        _load_window_of_centroids_and_features,
-    ) = _make_initialize_window_kernel_funcs(
-        n_clusters,
-        n_features,
-        work_group_size,
-        window_n_centroids,
-        centroids_window_height,
-        dtype,
-    )
-
-    _update_closest_centroid = _make_update_closest_centroid_kernel_func(
-        window_n_centroids
-    )
-
-    _accumulate_dot_products = _make_accumulate_dot_products_kernel_func(
-        n_samples,
-        n_features,
-        centroids_window_height,
-        window_n_centroids,
-        with_X_l2_norm=False,
-        dtype=dtype,
-    )
-
-    _accumulate_dot_products_and_X_l2_norm = _make_accumulate_dot_products_kernel_func(
-        n_samples,
-        n_features,
-        centroids_window_height,
-        window_n_centroids,
-        with_X_l2_norm=True,
-        dtype=dtype,
-    )
-
-    n_windows_per_feature = math.ceil(n_clusters / window_n_centroids)
-    n_windows_per_centroid = math.ceil(n_features / centroids_window_height)
-
-    centroids_window_shape = (centroids_window_height, (window_n_centroids + 1))
-
-    inf = dtype(math.inf)
-    two = dtype(2)
     zero_idx = np.int64(0)
-=======
-    zero = dtype(0.0)
->>>>>>> d735d0f3
+    zero_init = dtype(0.0)
 
     @dpex.kernel
     # fmt: off
@@ -79,77 +27,12 @@
     ):
     # fmt: on
 
-<<<<<<< HEAD
         sample_idx = dpex.get_global_id(zero_idx)
-        local_work_id = dpex.get_local_id(zero_idx)
-
-        centroids_window = dpex.local.array(shape=centroids_window_shape, dtype=dtype)
-        centroids_window_half_l2_norm = dpex.local.array(
-            shape=window_n_centroids, dtype=dtype
-        )
-        dot_products = dpex.private.array(shape=window_n_centroids, dtype=dtype)
-
-        first_centroid_idx = zero_idx
-
-        min_idx = zero_idx
-        min_sample_pseudo_inertia = inf
-
-        window_loading_centroid_idx = local_work_id % window_n_centroids
-        window_loading_feature_offset = local_work_id // window_n_centroids
-
-        for _0 in range(n_windows_per_feature):
-            _initialize_window_of_centroids(
-                local_work_id,
-                first_centroid_idx,
-                centroids_half_l2_norm,
-                centroids_window_half_l2_norm,
-                dot_products,
-            )
-
-            loading_centroid_idx = first_centroid_idx + window_loading_centroid_idx
-
-            first_feature_idx = zero_idx
-
-            for _1 in range(n_windows_per_centroid):
-                _load_window_of_centroids_and_features(
-                    first_feature_idx,
-                    loading_centroid_idx,
-                    window_loading_centroid_idx,
-                    window_loading_feature_offset,
-                    centroids_t,
-                    centroids_window,
-                )
-
-                dpex.barrier(dpex.CLK_LOCAL_MEM_FENCE)
-
-                if _0 == zero_idx:
-                    X_l2_norm = _accumulate_dot_products_and_X_l2_norm(
-                        sample_idx,
-                        first_feature_idx,
-                        X_t,
-                        centroids_window,
-                        dot_products,
-                    )
-                else:
-                    _accumulate_dot_products(
-                        sample_idx,
-                        first_feature_idx,
-                        X_t,
-                        centroids_window,
-                        dot_products,
-                    )
-
-                dpex.barrier(dpex.CLK_LOCAL_MEM_FENCE)
-
-                first_feature_idx += centroids_window_height
-=======
-        sample_idx = dpex.get_global_id(0)
 
         if sample_idx >= n_samples:
             return
->>>>>>> d735d0f3
 
-        inertia = zero
+        inertia = zero_init
 
         centroid_idx = assignments_idx[sample_idx]
 
