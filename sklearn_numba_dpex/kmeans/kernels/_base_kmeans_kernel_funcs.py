--- conflicted
+++ resolved
@@ -9,7 +9,6 @@
     window_n_centroids,
     ops,
     dtype,
-    work_group_size,
     initialize_window_of_centroids_half_l2_norms=False,
 ):
     # The kernel funcs in this file must behave differently depending on whether the
@@ -36,27 +35,12 @@
     # instance depending on the state of the main loop over the windows
     # (`is_last_centroid_window`, `is_last_feature_window`)
 
-<<<<<<< HEAD
-    last_window_n_centroids = ((n_clusters - 1) % window_n_centroids) + 1
-    last_window_n_features = ((n_features - 1) % window_n_features) + 1
-
-    initialize_window_of_centroids_factory = _InitializeWindowKernelFuncFactory(
-        dtype, initialize_window_of_centroids_half_l2_norms
-    )
-
-    initialize_full_window_of_centroids = initialize_window_of_centroids_factory.make(
-        window_n_centroids
-    )
-    initialize_last_window_of_centroids = initialize_window_of_centroids_factory.make(
-=======
     kmeans_kernel_func_factory = _KMeansKernelFuncFactory(
         n_samples,
         n_features,
         n_clusters,
-        window_n_centroids,
         ops,
         dtype,
-        work_group_size,
         initialize_window_of_centroids_half_l2_norms,
     )
 
@@ -72,7 +56,6 @@
     )
 
     initialize_last_window_of_centroids = make_initialize_window_kernel_func(
->>>>>>> 77cc7b0f
         last_window_n_centroids
     )
 
@@ -113,29 +96,32 @@
             else:
                 initialize_full_window_of_centroids(dot_products)
 
-<<<<<<< HEAD
-    load_window_of_centroids_and_features = _make_load_window_kernel_funcs(
-        n_clusters, n_features, dtype
-    )
-
-    accumulate_dot_products_factory = _AccumulateSumOfOpsKernelFuncFactory(
-        n_samples, ops=ops, dtype=dtype
-    )
-
-    accumulate_full_window_dot_products = accumulate_dot_products_factory.make(
+    load_window_of_centroids_and_features = (
+        kmeans_kernel_func_factory.make_load_window_kernel_func()
+    )
+
+    make_accumulate_sum_of_ops_kernel_func = (
+        kmeans_kernel_func_factory.make_accumulate_sum_of_ops_kernel_func
+    )
+
+    accumulate_full_window_dot_products = make_accumulate_sum_of_ops_kernel_func(
         window_n_features, window_n_centroids
     )
 
-    accumulate_last_centroid_window_dot_products = accumulate_dot_products_factory.make(
-        window_n_features, last_window_n_centroids
-    )
-
-    accumulate_last_feature_window_dot_products = accumulate_dot_products_factory.make(
-        last_window_n_features, window_n_centroids
+    accumulate_last_centroid_window_dot_products = (
+        make_accumulate_sum_of_ops_kernel_func(
+            window_n_features, last_window_n_centroids
+        )
+    )
+
+    accumulate_last_feature_window_dot_products = (
+        make_accumulate_sum_of_ops_kernel_func(
+            last_window_n_features, window_n_centroids
+        )
     )
 
     accumulate_last_centroid_and_last_feature_window_dot_products = (
-        accumulate_dot_products_factory.make(
+        make_accumulate_sum_of_ops_kernel_func(
             last_window_n_features, last_window_n_centroids
         )
     )
@@ -174,18 +160,35 @@
     )
 
 
-class _InitializeWindowKernelFuncFactory:
+class _KMeansKernelFuncFactory:
     def __init__(
         self,
+        n_samples,
+        n_features,
+        n_clusters,
+        ops,
         dtype,
         initialize_window_of_centroids_half_l2_norms,
     ):
+        self.n_samples = n_samples
+        self.n_features = n_features
+        self.n_clusters = n_clusters
+
+        self.accumulate_dot_product = ops == "product"
+        self.accumulate_squared_diff = ops == "squared_diff"
+
+        if not self.accumulate_dot_product and not self.accumulate_squared_diff:
+            raise ValueError(
+                f'Expected ops to take values "product" or "squared_diff", got "{ops}" '
+                "instead."
+            )
+
         self.dtype = dtype
         self.initialize_window_of_centroids_half_l2_norms = (
             initialize_window_of_centroids_half_l2_norms
         )
 
-    def make(self, window_n_centroids):
+    def make_initialize_window_kernel_func(self, window_n_centroids):
         zero = self.dtype(0.0)
 
         @dpex.func
@@ -215,64 +218,50 @@
             # item loads one single value.
             if local_work_id < window_n_centroids:
                 half_l2_norm_loading_idx = first_centroid_idx + local_work_id
-                window_of_centroids_half_l2_norms[local_work_id] = centroids_half_l2_norm[
-                    half_l2_norm_loading_idx]
+                window_of_centroids_half_l2_norms[local_work_id] = (
+                    centroids_half_l2_norm[half_l2_norm_loading_idx]
+                )
 
         return _initialize_window_of_centroids
 
-
-def _make_load_window_kernel_funcs(
-    n_clusters,
-    n_features,
-    dtype,
-):
-    zero = dtype(0.0)
-
-    @dpex.func
-    # fmt: off
-    def _load_window_of_centroids_and_features(
-        first_feature_idx,              # PARAM
-        loading_centroid_idx,           # PARAM
-        window_loading_centroid_idx,    # PARAM
-        window_loading_feature_offset,  # PARAM
-        current_centroids_t,            # IN
-        centroids_window,               # OUT
-    ):
-    # fmt: on
-        # The work items in the work group cooperatively load the values in shared 
-        # memory. Each work item loads one value and adjacent work items load adjacent 
-        # values.
-        loading_feature_idx = first_feature_idx + window_loading_feature_offset
-
-        if (loading_feature_idx < n_features) and (
-            loading_centroid_idx < n_clusters
+    def make_load_window_kernel_func(self):
+        n_features = self.n_features
+        n_clusters = self.n_clusters
+
+        zero = self.dtype(0.0)
+
+        @dpex.func
+        # fmt: off
+        def _load_window_of_centroids_and_features(
+            first_feature_idx,              # PARAM
+            loading_centroid_idx,           # PARAM
+            window_loading_centroid_idx,    # PARAM
+            window_loading_feature_offset,  # PARAM
+            current_centroids_t,            # IN
+            centroids_window,               # OUT
         ):
-            value = current_centroids_t[loading_feature_idx, loading_centroid_idx]
-        else:
-            value = zero
-
-        centroids_window[
-            window_loading_feature_offset, window_loading_centroid_idx
-        ] = value
-
-    return _load_window_of_centroids_and_features
-
-
-class _AccumulateSumOfOpsKernelFuncFactory:
-    def __init__(self, n_samples, ops, dtype):
-        self.n_samples = n_samples
-
-        self.accumulate_dot_product = ops == "product"
-        self.accumulate_squared_diff = ops == "squared_diff"
-
-        if not self.accumulate_dot_product and not self.accumulate_squared_diff:
-            raise ValueError(
-                f'Expected ops to take values "product" or "squared_diff", got "{ops}" '
-                "instead."
-            )
-        self.dtype = dtype
-
-    def make(self, window_n_features, window_n_centroids):
+        # fmt: on
+            # The work items in the work group cooperatively load the values in shared
+            # memory. At each iteration, the work item loads one value and adjacent work
+            # items load adjacent values.
+            loading_feature_idx = first_feature_idx + window_loading_feature_offset
+            
+            if (loading_feature_idx < n_features) and (
+                loading_centroid_idx < n_clusters
+             ):
+                 value = current_centroids_t[loading_feature_idx, loading_centroid_idx]
+            else:
+                 value = zero
+
+            centroids_window[
+                window_loading_feature_offset, window_loading_centroid_idx
+            ] = value
+
+        return _load_window_of_centroids_and_features
+
+    def make_accumulate_sum_of_ops_kernel_func(
+        self, window_n_features, window_n_centroids
+    ):
 
         zero = self.dtype(0.0)
         n_samples = self.n_samples
@@ -296,108 +285,6 @@
                     X_value = X_t[feature_idx, sample_idx]
                 else:
                     X_value = zero
-=======
-    make_load_window_kernel_func = (
-        kmeans_kernel_func_factory.make_load_window_kernel_func
-    )
-
-    load_full_window_of_centroids_and_features = make_load_window_kernel_func(
-        window_n_features
-    )
-
-    load_last_feature_window_of_centroids_and_features = make_load_window_kernel_func(
-        last_window_n_features
-    )
-
-    @dpex.func
-    def load_window_of_centroids_and_features(
-        first_feature_idx,
-        loading_centroid_idx,
-        window_loading_centroid_idx,
-        window_loading_feature_offset,
-        current_centroids_t,
-        centroids_window,
-        is_last_feature_window,
-    ):
-        if is_last_feature_window:
-            load_last_feature_window_of_centroids_and_features(
-                first_feature_idx,
-                loading_centroid_idx,
-                window_loading_centroid_idx,
-                window_loading_feature_offset,
-                current_centroids_t,
-                centroids_window,
-            )
-
-        else:
-            load_full_window_of_centroids_and_features(
-                first_feature_idx,
-                loading_centroid_idx,
-                window_loading_centroid_idx,
-                window_loading_feature_offset,
-                current_centroids_t,
-                centroids_window,
-            )
-
-    make_accumulate_sum_of_ops_kernel_func = (
-        kmeans_kernel_func_factory.make_accumulate_sum_of_ops_kernel_func
-    )
-
-    accumulate_full_window_dot_products = make_accumulate_sum_of_ops_kernel_func(
-        window_n_features, window_n_centroids
-    )
-
-    accumulate_last_centroid_window_dot_products = (
-        make_accumulate_sum_of_ops_kernel_func(
-            window_n_features, last_window_n_centroids
-        )
-    )
-
-    accumulate_last_feature_window_dot_products = (
-        make_accumulate_sum_of_ops_kernel_func(
-            last_window_n_features, window_n_centroids
-        )
-    )
-
-    accumulate_last_centroid_and_last_feature_window_dot_products = (
-        make_accumulate_sum_of_ops_kernel_func(
-            last_window_n_features, last_window_n_centroids
-        )
-    )
-
-    @dpex.func
-    def accumulate_dot_products(
-        sample_idx,
-        first_feature_idx,
-        X_t,
-        centroids_window,
-        dot_products,
-        is_last_feature_window,
-        is_last_centroid_window,
-    ):
-        if is_last_feature_window and is_last_centroid_window:
-            accumulate_last_centroid_and_last_feature_window_dot_products(
-                sample_idx, first_feature_idx, X_t, centroids_window, dot_products
-            )
-        elif is_last_feature_window:
-            accumulate_last_feature_window_dot_products(
-                sample_idx, first_feature_idx, X_t, centroids_window, dot_products
-            )
-        elif is_last_centroid_window:
-            accumulate_last_centroid_window_dot_products(
-                sample_idx, first_feature_idx, X_t, centroids_window, dot_products
-            )
-        else:
-            accumulate_full_window_dot_products(
-                sample_idx, first_feature_idx, X_t, centroids_window, dot_products
-            )
-
-    return (
-        initialize_window_of_centroids,
-        load_window_of_centroids_and_features,
-        accumulate_dot_products,
-    )
->>>>>>> 77cc7b0f
 
                 # For this given feature, loop on all centroids in the current
                 # window and accumulate the partial results
@@ -409,7 +296,6 @@
                         diff = centroid_value - X_value
                         result[window_centroid_idx] += diff * diff
 
-<<<<<<< HEAD
         return _accumulate_sum_of_ops
 
 
@@ -435,193 +321,6 @@
         is_last_centroid_window,
     ):
 
-=======
-class _KMeansKernelFuncFactory:
-    def __init__(
-        self,
-        n_samples,
-        n_features,
-        n_clusters,
-        full_window_n_centroids,
-        ops,
-        dtype,
-        work_group_size,
-        initialize_window_of_centroids_half_l2_norms,
-    ):
-        self.n_samples = n_samples
-        self.n_features = n_features
-        self.n_clusters = n_clusters
-        self.work_group_size = work_group_size
-        self.full_window_n_centroids = full_window_n_centroids
-
-        self.accumulate_dot_product = ops == "product"
-        self.accumulate_squared_diff = ops == "squared_diff"
-
-        if not self.accumulate_dot_product and not self.accumulate_squared_diff:
-            raise ValueError(
-                f'Expected ops to take values "product" or "squared_diff", got "{ops}" '
-                "instead."
-            )
-
-        self.dtype = dtype
-        self.initialize_window_of_centroids_half_l2_norms = (
-            initialize_window_of_centroids_half_l2_norms
-        )
-
-    def make_initialize_window_kernel_func(self, window_n_centroids):
-        zero = self.dtype(0.0)
-
-        @dpex.func
-        def _initialize_results(results):
-            # Initialize the partial pseudo inertia dot product for each
-            # of the window_n_centroids centroids in the window.
-            for i in range(window_n_centroids):
-                results[i] = zero
-
-        if not self.initialize_window_of_centroids_half_l2_norms:
-            return _initialize_results
-
-        @dpex.func
-        # fmt: off
-        def _initialize_window_of_centroids(
-            local_work_id,                      # PARAM
-            first_centroid_idx,                 # PARAM
-            centroids_half_l2_norm,             # IN
-            window_of_centroids_half_l2_norms,  # OUT
-            results,                            # OUT
-        ):
-        # fmt: on
-            _initialize_results(results)
-
-            # The first `window_n_centroids` work items cooperate on loading the
-            # values of centroids_half_l2_norm relevant to current window. Each work
-            # item loads one single value.
-            if local_work_id < window_n_centroids:
-                half_l2_norm_loading_idx = first_centroid_idx + local_work_id
-                window_of_centroids_half_l2_norms[local_work_id] = (
-                    centroids_half_l2_norm[half_l2_norm_loading_idx]
-                )
-
-        return _initialize_window_of_centroids
-
-    def make_load_window_kernel_func(self, window_n_features):
-        n_features = self.n_features
-        n_clusters = self.n_clusters
-
-        zero = self.dtype(0.0)
-        zero_idx = np.int64(0)
-
-        n_window_features_per_work_group = (
-            self.work_group_size // self.full_window_n_centroids
-        )
-
-        centroids_window_height_ratio_multiplier = math.ceil(
-            window_n_features / n_window_features_per_work_group
-        )
-
-        @dpex.func
-        # fmt: off
-        def _load_window_of_centroids_and_features(
-            first_feature_idx,              # PARAM
-            loading_centroid_idx,           # PARAM
-            window_loading_centroid_idx,    # PARAM
-            window_loading_feature_offset,  # PARAM
-            current_centroids_t,            # IN
-            centroids_window,               # OUT
-        ):
-        # fmt: on
-            centroid_window_first_loading_feature_idx = zero_idx
-
-            # The work items in the work group cooperatively load the values in shared
-            # memory. At each iteration, the work item loads one value and adjacent work
-            # items load adjacent values.
-            for _2 in range(centroids_window_height_ratio_multiplier):
-                window_loading_feature_idx = (
-                    centroid_window_first_loading_feature_idx
-                    + window_loading_feature_offset
-                )
-                loading_feature_idx = first_feature_idx + window_loading_feature_idx
-
-                if (loading_feature_idx < n_features) and (
-                    loading_centroid_idx < n_clusters
-                ):
-                    value = current_centroids_t[loading_feature_idx, loading_centroid_idx]
-                else:
-                    value = zero
-
-                centroids_window[
-                    window_loading_feature_idx, window_loading_centroid_idx
-                ] = value
-
-                centroid_window_first_loading_feature_idx += (
-                    n_window_features_per_work_group
-                )
-
-        return _load_window_of_centroids_and_features
-
-    def make_accumulate_sum_of_ops_kernel_func(
-        self, window_n_features, window_n_centroids
-    ):
-
-        zero = self.dtype(0.0)
-        n_samples = self.n_samples
-        accumulate_dot_product = self.accumulate_dot_product
-
-        @dpex.func
-        # fmt: off
-        def _accumulate_sum_of_ops(
-            sample_idx,          # PARAM
-            first_feature_idx,   # PARAM
-            X_t,                 # IN
-            centroids_window,    # IN
-            result,              # OUT
-        ):
-        # fmt: on
-            for window_feature_idx in range(window_n_features):
-
-                feature_idx = window_feature_idx + first_feature_idx
-                if sample_idx < n_samples:
-                    # performance for the line thereafter relies on L1 cache
-                    X_value = X_t[feature_idx, sample_idx]
-                else:
-                    X_value = zero
-
-                # For this given feature, loop on all centroids in the current
-                # window and accumulate the partial results
-                for window_centroid_idx in range(window_n_centroids):
-                    centroid_value = centroids_window[window_feature_idx, window_centroid_idx]
-                    if accumulate_dot_product:
-                        result[window_centroid_idx] += centroid_value * X_value
-                    else:
-                        diff = centroid_value - X_value
-                        result[window_centroid_idx] += diff * diff
-
-        return _accumulate_sum_of_ops
-
-
-def make_update_closest_centroid_kernel_func(n_clusters, window_n_centroids):
-
-    last_window_n_centroids = ((n_clusters - 1) % window_n_centroids) + 1
-
-    update_closest_centroid_full = _make_update_closest_centroid_kernel_func(
-        window_n_centroids
-    )
-
-    update_last_closest_centroid = _make_update_closest_centroid_kernel_func(
-        last_window_n_centroids
-    )
-
-    @dpex.func
-    def update_closest_centroid(
-        first_centroid_idx,
-        min_idx,
-        min_sample_pseudo_inertia,
-        window_of_centroids_half_l2_norms,
-        dot_products,
-        is_last_centroid_window,
-    ):
-
->>>>>>> 77cc7b0f
         if is_last_centroid_window:
             return update_last_closest_centroid(
                 first_centroid_idx,
