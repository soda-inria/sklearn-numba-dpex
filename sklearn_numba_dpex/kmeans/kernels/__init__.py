--- conflicted
+++ resolved
@@ -2,8 +2,8 @@
 from .compute_euclidean_distances import (
     make_compute_euclidean_distances_fixed_window_kernel,
 )
+from .compute_labels import make_label_assignment_fixed_window_kernel
 from .compute_inertia import make_compute_inertia_kernel
-from .compute_labels import make_label_assignment_fixed_window_kernel
 from .utils import (
     make_relocate_empty_clusters_kernel,
     make_select_samples_far_from_centroid_kernel,
@@ -21,13 +21,9 @@
     "make_lloyd_single_step_fixed_window_kernel",
     "make_compute_euclidean_distances_fixed_window_kernel",
     "make_label_assignment_fixed_window_kernel",
-<<<<<<< HEAD
-    "make_compute_labels_inertia_fixed_window_kernel",
+    "make_compute_inertia_kernel",
     "make_relocate_empty_clusters_kernel",
     "make_select_samples_far_from_centroid_kernel",
-=======
-    "make_compute_inertia_kernel",
->>>>>>> d735d0f3
     "make_centroid_shifts_kernel",
     "make_reduce_centroid_data_kernel",
     "make_initialize_to_zeros_2d_kernel",
