import math
from functools import lru_cache

import numpy as np
import numba_dpex as dpex

from ._base_kmeans_kernel_funcs import make_pairwise_ops_base_kernel_funcs

# NB: refer to the definition of the main lloyd function for a more comprehensive
# inline commenting of the kernel.


@lru_cache
def make_compute_euclidean_distances_fixed_window_kernel(
    n_samples,
    n_features,
    n_clusters,
    sub_group_size,
    work_group_size,
    dtype,
):
    window_n_centroids = sub_group_size

    centroids_window_height = work_group_size // sub_group_size
    if centroids_window_height * sub_group_size != work_group_size:
        raise ValueError(
            "Expected work_group_size to be a multiple of sub_group_size but got "
            f"sub_group_size={sub_group_size} and work_group_size={work_group_size}"
        )

    (
        initialize_window_of_centroids,
        load_window_of_centroids_and_features,
        accumulate_sq_distances,
    ) = make_pairwise_ops_base_kernel_funcs(
        n_samples,
        n_features,
        n_clusters,
        centroids_window_height,
        window_n_centroids,
        ops="squared_diff",
        dtype=dtype,
        work_group_size=work_group_size,
        initialize_window_of_centroids_half_l2_norms=False,
    )

    n_windows_for_centroids = math.ceil(n_clusters / window_n_centroids)
    n_windows_for_features = math.ceil(n_features / centroids_window_height)
    last_centroid_window_idx = n_windows_for_centroids - 1
    last_feature_window_idx = n_windows_for_features - 1

    centroids_window_shape = (centroids_window_height, (window_n_centroids + 1))

    zero_idx = np.int64(0)

    @dpex.kernel
    # fmt: off
    def compute_distances(
        X_t,                      # IN READ-ONLY   (n_features, n_samples)
        current_centroids_t,      # IN READ-ONLY   (n_features, n_clusters)
        euclidean_distances_t,    # OUT            (n_clusters, n_samples)
    ):
    # fmt: on

        sample_idx = dpex.get_global_id(zero_idx)
        local_work_id = dpex.get_local_id(zero_idx)

        centroids_window = dpex.local.array(shape=centroids_window_shape, dtype=dtype)

        sq_distances = dpex.private.array(shape=window_n_centroids, dtype=dtype)

        first_centroid_idx = zero_idx

        window_loading_centroid_idx = local_work_id % window_n_centroids
        window_loading_feature_offset = local_work_id // window_n_centroids

<<<<<<< HEAD
        for _0 in range(n_windows_for_centroids):
            is_last_centroid_window = _0 == last_centroid_window_idx
=======
        for centroid_window_idx in range(n_windows_for_centroids):
            is_last_centroid_window = centroid_window_idx == last_centroid_window_idx
>>>>>>> 77cc7b0f
            initialize_window_of_centroids(sq_distances, is_last_centroid_window)

            loading_centroid_idx = first_centroid_idx + window_loading_centroid_idx

            first_feature_idx = zero_idx

<<<<<<< HEAD
            for _1 in range(n_windows_for_features):
                is_last_feature_window = _1 == last_feature_window_idx

=======
            for feature_window_idx in range(n_windows_for_features):
                is_last_feature_window = feature_window_idx == last_feature_window_idx
>>>>>>> 77cc7b0f
                load_window_of_centroids_and_features(
                    first_feature_idx,
                    loading_centroid_idx,
                    window_loading_centroid_idx,
                    window_loading_feature_offset,
                    current_centroids_t,
                    centroids_window,
                    is_last_feature_window
                )

                dpex.barrier(dpex.CLK_LOCAL_MEM_FENCE)
<<<<<<< HEAD
=======
                accumulate_sq_distances(
                    sample_idx,
                    first_feature_idx,
                    X_t,
                    centroids_window,
                    sq_distances,
                    is_last_feature_window,
                    is_last_centroid_window,
                )
>>>>>>> 77cc7b0f

                accumulate_sq_distances(
                    sample_idx,
                    first_feature_idx,
                    X_t,
                    centroids_window,
                    sq_distances,
                    is_last_feature_window,
                    is_last_centroid_window)

                first_feature_idx += centroids_window_height

                dpex.barrier(dpex.CLK_LOCAL_MEM_FENCE)

            if sample_idx < n_samples:
                for i in range(window_n_centroids):
                    centroid_idx = first_centroid_idx + i
                    if centroid_idx < n_clusters:
                        euclidean_distances_t[first_centroid_idx + i, sample_idx] = math.sqrt(sq_distances[i])

            first_centroid_idx += window_n_centroids

            dpex.barrier(dpex.CLK_LOCAL_MEM_FENCE)

    global_size = (math.ceil(n_samples / work_group_size)) * (work_group_size)
    return compute_distances[global_size, work_group_size]<|MERGE_RESOLUTION|>--- conflicted
+++ resolved
@@ -19,9 +19,10 @@
     work_group_size,
     dtype,
 ):
+
     window_n_centroids = sub_group_size
+    centroids_window_height = work_group_size // sub_group_size
 
-    centroids_window_height = work_group_size // sub_group_size
     if centroids_window_height * sub_group_size != work_group_size:
         raise ValueError(
             "Expected work_group_size to be a multiple of sub_group_size but got "
@@ -40,7 +41,6 @@
         window_n_centroids,
         ops="squared_diff",
         dtype=dtype,
-        work_group_size=work_group_size,
         initialize_window_of_centroids_half_l2_norms=False,
     )
 
@@ -74,27 +74,16 @@
         window_loading_centroid_idx = local_work_id % window_n_centroids
         window_loading_feature_offset = local_work_id // window_n_centroids
 
-<<<<<<< HEAD
-        for _0 in range(n_windows_for_centroids):
-            is_last_centroid_window = _0 == last_centroid_window_idx
-=======
         for centroid_window_idx in range(n_windows_for_centroids):
             is_last_centroid_window = centroid_window_idx == last_centroid_window_idx
->>>>>>> 77cc7b0f
             initialize_window_of_centroids(sq_distances, is_last_centroid_window)
 
             loading_centroid_idx = first_centroid_idx + window_loading_centroid_idx
 
             first_feature_idx = zero_idx
 
-<<<<<<< HEAD
-            for _1 in range(n_windows_for_features):
-                is_last_feature_window = _1 == last_feature_window_idx
-
-=======
             for feature_window_idx in range(n_windows_for_features):
                 is_last_feature_window = feature_window_idx == last_feature_window_idx
->>>>>>> 77cc7b0f
                 load_window_of_centroids_and_features(
                     first_feature_idx,
                     loading_centroid_idx,
@@ -102,12 +91,9 @@
                     window_loading_feature_offset,
                     current_centroids_t,
                     centroids_window,
-                    is_last_feature_window
                 )
 
                 dpex.barrier(dpex.CLK_LOCAL_MEM_FENCE)
-<<<<<<< HEAD
-=======
                 accumulate_sq_distances(
                     sample_idx,
                     first_feature_idx,
@@ -117,16 +103,6 @@
                     is_last_feature_window,
                     is_last_centroid_window,
                 )
->>>>>>> 77cc7b0f
-
-                accumulate_sq_distances(
-                    sample_idx,
-                    first_feature_idx,
-                    X_t,
-                    centroids_window,
-                    sq_distances,
-                    is_last_feature_window,
-                    is_last_centroid_window)
 
                 first_feature_idx += centroids_window_height
 
@@ -139,7 +115,7 @@
                         euclidean_distances_t[first_centroid_idx + i, sample_idx] = math.sqrt(sq_distances[i])
 
             first_centroid_idx += window_n_centroids
-
+            
             dpex.barrier(dpex.CLK_LOCAL_MEM_FENCE)
 
     global_size = (math.ceil(n_samples / work_group_size)) * (work_group_size)
