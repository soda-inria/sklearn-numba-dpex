--- conflicted
+++ resolved
@@ -5,11 +5,8 @@
 
 from sklearn_numba_dpex.common._utils import (
     _divide,
-<<<<<<< HEAD
+    _get_global_mem_cache_size,
     _get_sequential_processing_device,
-=======
-    _get_global_mem_cache_size,
->>>>>>> f7d4470f
     _minus,
     _plus,
     _square,
