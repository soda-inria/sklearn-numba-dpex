--- conflicted
+++ resolved
@@ -6,16 +6,11 @@
 import dpnp
 import numpy as np
 
+from sklearn_numba_dpex.common._utils import _minus, _plus, _square
 from sklearn_numba_dpex.common.kernels import (
-<<<<<<< HEAD
-    make_initialize_to_zeros_2d_kernel,
-    make_initialize_to_zeros_3d_kernel,
+    make_argmin_reduction_1d_kernel,
     make_broadcast_division_1d_2d_axis0_kernel,
     make_broadcast_ops_1d_2d_axis1_kernel,
-=======
-    make_argmin_reduction_1d_kernel,
-    make_broadcast_division_1d_2d_kernel,
->>>>>>> a1351124
     make_half_l2_norm_2d_axis0_kernel,
     make_initialize_to_zeros_2d_kernel,
     make_initialize_to_zeros_3d_kernel,
@@ -39,8 +34,6 @@
     make_select_samples_far_from_centroid_kernel,
 )
 
-from sklearn_numba_dpex.common._utils import _square, _plus, _minus
-
 
 def lloyd(
     X_t,
