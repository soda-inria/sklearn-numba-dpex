import math

import dpctl.tensor as dpt
import numpy as np

<<<<<<< HEAD
# HACK: temporarily, those operators are wrapped in a function that must be called
# without arguments to get the operator.
# See the notice where they are defined for more information.
from sklearn_numba_dpex.common._utils import (
    _divide,
    _get_sequential_processing_device,
    _minus,
    _plus,
    _square,
)
=======
from sklearn_numba_dpex.common._utils import _divide, _minus, _plus, _square
>>>>>>> 63dbadf8
from sklearn_numba_dpex.common.kernels import (
    make_argmin_reduction_1d_kernel,
    make_broadcast_division_1d_2d_axis0_kernel,
    make_broadcast_ops_1d_2d_axis1_kernel,
    make_elementwise_binary_op_1d_kernel,
    make_half_l2_norm_2d_axis0_kernel,
    make_initialize_to_zeros_2d_kernel,
    make_initialize_to_zeros_3d_kernel,
    make_sum_reduction_2d_kernel,
)
from sklearn_numba_dpex.common.random import (
    create_xoroshiro128pp_states,
    get_random_raw,
)
from sklearn_numba_dpex.common.topk import topk_idx
from sklearn_numba_dpex.kmeans.kernels import (
    make_centroid_shifts_kernel,
    make_compute_euclidean_distances_fixed_window_kernel,
    make_compute_inertia_kernel,
    make_get_nb_distinct_clusters_kernel,
    make_is_same_clustering_kernel,
    make_kmeansplusplus_init_kernel,
    make_kmeansplusplus_single_step_fixed_window_kernel,
    make_label_assignment_fixed_window_kernel,
    make_lloyd_single_step_fixed_window_kernel,
    make_reduce_centroid_data_kernel,
    make_relocate_empty_clusters_kernel,
    make_sample_center_candidates_kernel,
)


def lloyd(
    X_t,
    sample_weight,
    centroids_t,
    use_uniform_weights,
    max_iter=300,
    verbose=False,
    tol=1e-4,
):
    n_features, n_samples = X_t.shape
    n_clusters = centroids_t.shape[1]
    compute_dtype = X_t.dtype.type

    device = X_t.device.sycl_device
    max_work_group_size = device.max_work_group_size
    sub_group_size = min(device.sub_group_sizes)
    global_mem_cache_size = device.global_mem_cache_size
    centroids_private_copies_max_cache_occupancy = 0.7

    verbose = bool(verbose)

    # Create a set of kernels
    (
        n_centroids_private_copies,
        fused_lloyd_fixed_window_single_step_kernel,
    ) = make_lloyd_single_step_fixed_window_kernel(
        n_samples,
        n_features,
        n_clusters,
        return_assignments=bool(verbose),
        sub_group_size=sub_group_size,
        global_mem_cache_size=global_mem_cache_size,
        centroids_private_copies_max_cache_occupancy=centroids_private_copies_max_cache_occupancy,  # noqa
        work_group_size="max",
        dtype=compute_dtype,
        device=device,
    )

    assignment_fixed_window_kernel = make_label_assignment_fixed_window_kernel(
        n_samples,
        n_features,
        n_clusters,
        sub_group_size=sub_group_size,
        work_group_size="max",
        dtype=compute_dtype,
        device=device,
    )

    compute_inertia_kernel = make_compute_inertia_kernel(
        n_samples, n_features, max_work_group_size, compute_dtype
    )

    reset_cluster_sizes_private_copies_kernel = make_initialize_to_zeros_2d_kernel(
        size0=n_centroids_private_copies,
        size1=n_clusters,
        work_group_size=max_work_group_size,
        dtype=compute_dtype,
    )

    reset_centroids_private_copies_kernel = make_initialize_to_zeros_3d_kernel(
        size0=n_centroids_private_copies,
        size1=n_features,
        size2=n_clusters,
        work_group_size=max_work_group_size,
        dtype=compute_dtype,
    )

    broadcast_division_kernel = make_broadcast_division_1d_2d_axis0_kernel(
        size0=n_features,
        size1=n_clusters,
        work_group_size=max_work_group_size,
    )

    compute_centroid_shifts_kernel = make_centroid_shifts_kernel(
        n_clusters=n_clusters,
        n_features=n_features,
        work_group_size=max_work_group_size,
        dtype=compute_dtype,
    )

    half_l2_norm_kernel = make_half_l2_norm_2d_axis0_kernel(
        size0=n_features,
        size1=n_clusters,
        work_group_size=max_work_group_size,
        dtype=compute_dtype,
    )

    reduce_inertia_kernel = make_sum_reduction_2d_kernel(
        size0=n_samples,
        size1=None,  # 1d reduction
        work_group_size="max",
        device=device,
        dtype=compute_dtype,
    )

    reduce_centroid_shifts_kernel = make_sum_reduction_2d_kernel(
        size0=n_clusters,
        size1=None,  # 1d reduction
        work_group_size="max",
        device=device,
        dtype=compute_dtype,
    )

    reduce_centroid_data_kernel = make_reduce_centroid_data_kernel(
        n_centroids_private_copies=n_centroids_private_copies,
        n_features=n_features,
        n_clusters=n_clusters,
        work_group_size=max_work_group_size,
        dtype=compute_dtype,
    )

    # Allocate the necessary memory in the device global memory
    new_centroids_t = dpt.empty_like(centroids_t, device=device)
    centroids_half_l2_norm = dpt.empty(n_clusters, dtype=compute_dtype, device=device)
    cluster_sizes = dpt.empty(n_clusters, dtype=compute_dtype, device=device)
    centroid_shifts = dpt.empty(n_clusters, dtype=compute_dtype, device=device)
    # NB: the same buffer is used for those two arrays because it is never needed
    # to store those simultaneously in memory.
    sq_dist_to_nearest_centroid = per_sample_inertia = dpt.empty(
        n_samples, dtype=compute_dtype, device=device
    )
    assignments_idx = dpt.empty(n_samples, dtype=np.uint32, device=device)
    new_centroids_t_private_copies = dpt.empty(
        (n_centroids_private_copies, n_features, n_clusters),
        dtype=compute_dtype,
        device=device,
    )
    cluster_sizes_private_copies = dpt.empty(
        (n_centroids_private_copies, n_clusters),
        dtype=compute_dtype,
        device=device,
    )
    empty_clusters_list = dpt.empty(n_clusters, dtype=np.uint32, device=device)

    # n_empty_clusters_ is a scalar handled in kernels via a one-element array.
    n_empty_clusters = dpt.empty(1, dtype=np.int32, device=device)

    # The loop
    n_iteration = 0
    centroid_shifts_sum = np.inf

    # TODO: Investigate possible speedup with a custom dpctl queue with a custom
    # DAG of events and a final single "wait"
    while (n_iteration < max_iter) and (centroid_shifts_sum > tol):
        half_l2_norm_kernel(
            centroids_t,
            # OUT:
            centroids_half_l2_norm,
        )

        reset_cluster_sizes_private_copies_kernel(cluster_sizes_private_copies)
        reset_centroids_private_copies_kernel(new_centroids_t_private_copies)
        n_empty_clusters[0] = np.int32(0)

        # TODO: implement special case where only one copy is needed
        fused_lloyd_fixed_window_single_step_kernel(
            X_t,
            sample_weight,
            centroids_t,
            centroids_half_l2_norm,
            # OUT:
            assignments_idx,
            new_centroids_t_private_copies,
            cluster_sizes_private_copies,
        )

        reduce_centroid_data_kernel(
            cluster_sizes_private_copies,
            new_centroids_t_private_copies,
            # OUT:
            cluster_sizes,
            new_centroids_t,
            empty_clusters_list,
            n_empty_clusters,
        )

        if verbose:
            # ???: verbosity comes at the cost of performance since it triggers
            # computing exact inertia at each iteration. Shouldn't this be
            # documented ?
            compute_inertia_kernel(
                X_t,
                sample_weight,
                new_centroids_t,
                assignments_idx,
                # OUT:
                per_sample_inertia,
            )
            inertia, *_ = dpt.asnumpy(reduce_inertia_kernel(per_sample_inertia))
            print(f"Iteration {n_iteration}, inertia {inertia:5.3e}")

        n_empty_clusters_ = int(n_empty_clusters[0])
        if n_empty_clusters_ > 0:
            # NB: empty cluster very rarely occurs, and it's more efficient to
            # compute inertia and labels only after occurrences have been detected
            # at the cost of an additional pass on data, rather than computing
            # inertia by default during the first pass on data in case there's an
            # empty cluster.

            # if verbose is True, then assignments to closest centroids already have
            # been computed in the main kernel
            if not verbose:
                assignment_fixed_window_kernel(
                    X_t,
                    centroids_t,
                    centroids_half_l2_norm,
                    # OUT:
                    assignments_idx,
                )

            # if verbose is True and if sample_weight is uniform, distances to
            # closest centroids already have been computed in the main kernel
            if not verbose or not use_uniform_weights:
                # Note that we intentionally we pass unit weights instead of
                # sample_weight so that per_sample_inertia will be updated to the
                # (unweighted) squared distance to the nearest centroid.
                compute_inertia_kernel(
                    X_t,
                    dpt.ones_like(sample_weight),
                    centroids_t,
                    assignments_idx,
                    # OUT:
                    sq_dist_to_nearest_centroid,
                )

            _relocate_empty_clusters(
                n_empty_clusters_,
                X_t,
                sample_weight,
                new_centroids_t,
                cluster_sizes,
                assignments_idx,
                empty_clusters_list,
                sq_dist_to_nearest_centroid,
                per_sample_inertia,
                max_work_group_size,
            )

        # Change `new_centroids_t` inplace
        broadcast_division_kernel(new_centroids_t, cluster_sizes)

        compute_centroid_shifts_kernel(
            centroids_t,
            new_centroids_t,
            # OUT:
            centroid_shifts,
        )

        centroid_shifts_sum, *_ = reduce_centroid_shifts_kernel(centroid_shifts)
        # Use numpy type to work around https://github.com/IntelPython/dpnp/issues/1238
        centroid_shifts_sum = compute_dtype(centroid_shifts_sum)

        # ???: unlike sklearn, sklearn_intelex checks that pseudo_inertia decreases
        # and keep an additional copy of centroids that is updated only if the
        # value of the pseudo_inertia is smaller than all the past values.
        #
        # (the check should not be needed because we have theoritical guarantee
        # that inertia decreases, if it doesn't it should only be because of
        # rounding errors ?)
        #
        # To this purpose this code could be inserted here:
        #
        # if pseudo_inertia < best_pseudo_inertia:
        #     best_pseudo_inertia = pseudo_inertia
        #     copyto_kernel(centroids_t, best_centroids_t)
        #
        # Note that what that is saved as "best centroid" is the array before the
        # update, to which the pseudo inertia that is computed at this iteration
        # refers. For this reason, this strategy is not compatible with sklearn
        # unit tests, that consider new_centroids_t (the array after the update)
        # to be the best centroids at each iteration.

        centroids_t, new_centroids_t = (new_centroids_t, centroids_t)

        n_iteration += 1

    if verbose:
        converged_at = n_iteration - 1
        if centroid_shifts_sum == 0:  # NB: possible if tol = 0
            print(f"Converged at iteration {converged_at}: strict convergence.")

        elif centroid_shifts_sum <= tol:
            print(
                f"Converged at iteration {converged_at}: center shift "
                f"{centroid_shifts_sum} within tolerance {tol}."
            )

    # Finally, run an assignment kernel to compute the assignments to the best
    # centroids found, along with the exact inertia.
    half_l2_norm_kernel(
        centroids_t,
        # OUT:
        centroids_half_l2_norm,
    )

    # NB: inertia and labels could be computed in a single fused kernel, however,
    # re-using the quantity Q = ((1/2)c^2 - <x.c>) that is computed in the
    # assignment kernel to compute distances to closest centroids to evaluate
    # |x|^2 - 2 * Q leads to numerical instability, we prefer evaluating the
    # expression |x-c|^2 which is stable but requires an additional pass on the
    # data.
    # See https://github.com/soda-inria/sklearn-numba-dpex/issues/28
    assignment_fixed_window_kernel(
        X_t,
        centroids_t,
        centroids_half_l2_norm,
        # OUT:
        assignments_idx,
    )

    compute_inertia_kernel(
        X_t,
        sample_weight,
        centroids_t,
        assignments_idx,
        # OUT:
        per_sample_inertia,
    )

    # inertia = per_sample_inertia.sum()
    inertia = dpt.asnumpy(reduce_inertia_kernel(per_sample_inertia))
    # inertia is now a 1-sized numpy array, we transform it into a scalar:
    inertia = inertia[0]

    return assignments_idx, inertia, centroids_t, n_iteration


def _relocate_empty_clusters(
    n_empty_clusters,
    X_t,
    sample_weight,
    centroids_t,
    cluster_sizes,
    assignments_idx,
    empty_clusters_list,
    sq_dist_to_nearest_centroid,
    per_sample_inertia,
    work_group_size,
):
    compute_dtype = X_t.dtype.type
    n_features, n_samples = X_t.shape

    samples_far_from_center = topk_idx(sq_dist_to_nearest_centroid, n_empty_clusters)

    # Centroids of empty clusters are relocated to samples in X that are the
    # farthest from their respective centroids. new_centroids_t is updated
    # accordingly.
    relocate_empty_clusters_kernel = make_relocate_empty_clusters_kernel(
        n_empty_clusters,
        n_features,
        work_group_size,
        compute_dtype,
    )

    relocate_empty_clusters_kernel(
        X_t,
        sample_weight,
        assignments_idx,
        samples_far_from_center,
        empty_clusters_list,
        # OUT
        per_sample_inertia,
        centroids_t,
        cluster_sizes,
    )


def prepare_data_for_lloyd(X_t, init, tol, sample_weight, copy_x):
    """It can be more numerically accurate to center the data first. If copy_x is True,
    then the original data is not modified. If False, the original data is modified,
    and put back later on (see `restore_data_after_lloyd`), but small numerical
    differences may be introduced by subtracting and then adding the data mean. Note
    that if the original data is not C-contiguous, a copy will be made even if copy_x
    is False."""

    n_features, n_samples = X_t.shape
    compute_dtype = X_t.dtype.type

    device = X_t.device.sycl_device
    max_work_group_size = device.max_work_group_size
    sub_group_size = min(device.sub_group_sizes)

    sum_axis1_kernel = make_sum_reduction_2d_kernel(
        X_t.shape[0],
        X_t.shape[1],
        axis=1,
        work_group_size="max",
        device=device,
        dtype=compute_dtype,
        sub_group_size=sub_group_size,
    )

    elementwise_binary_divide_kernel = make_elementwise_binary_op_1d_kernel(
        n_features, _divide, max_work_group_size, compute_dtype
    )

    # At the time of writing this code, dpnp does not support functions (like `==`
    # operator) that would help computing `sample_weight_is_uniform` in a simpler
    # manner.
    # TODO: if dpnp support extends to relevant features, use it instead ?
    sum_of_squares_kernel = make_sum_reduction_2d_kernel(
        size0=n_features,
        size1=None,
        work_group_size="max",
        device=device,
        dtype=compute_dtype,
        fused_elementwise_func=_square,
    )

    X_mean = sum_axis1_kernel(X_t)[:, 0]

    divisor = dpt.full(
        sh=(1,), fill_value=compute_dtype(n_samples), dtype=compute_dtype, device=device
    )
    # Change `X_mean` inplace
    elementwise_binary_divide_kernel(X_mean, divisor)

    X_sum_squared = sum_of_squares_kernel(X_mean)[0]
    X_mean_is_zeroed = float(X_sum_squared) == 0.0

    if X_mean_is_zeroed:
        # If the data is already centered, there's no need to perform shift/unshift
        # steps. In this case, X_mean is set to None, thus carrying the information
        # that the data was already centered, and the shift/unshift steps will be
        # skipped.
        X_mean = None
    else:
        # subtract the mean of x for more accurate distance computations
        X_t = dpt.asarray(X_t, copy=copy_x)
        broadcast_X_minus_X_mean = make_broadcast_ops_1d_2d_axis1_kernel(
            n_features,
            n_samples,
            ops=_minus,
            work_group_size=max_work_group_size,
            dtype=compute_dtype,
        )

        # Change `X_t` inplace
        broadcast_X_minus_X_mean(X_t, X_mean)

        if isinstance(init, dpt.usm_ndarray):
            n_clusters = init.shape[1]
            broadcast_init_minus_X_mean = make_broadcast_ops_1d_2d_axis1_kernel(
                n_features,
                n_clusters,
                ops=_minus,
                work_group_size=max_work_group_size,
                dtype=compute_dtype,
            )
            # Change `init` inplace
            broadcast_init_minus_X_mean(init, X_mean)

    n_items = n_features * n_samples

    variance_kernel = make_sum_reduction_2d_kernel(
        size0=n_items,
        size1=None,
        work_group_size="max",
        device=device,
        dtype=compute_dtype,
        fused_elementwise_func=_square,
    )

    variance = variance_kernel(dpt.reshape(X_t, -1))
    # Use numpy type to work around https://github.com/IntelPython/dpnp/issues/1238
    tol = (dpt.asnumpy(variance)[0] / n_features) * tol

    # check if sample_weight is uniform
    # At the time of writing this code, dpnp does not support functions (like `==`
    # operator) that would help computing `sample_weight_is_uniform` in a simpler
    # manner.
    # TODO: if dpnp support extends to relevant features, use it instead ?
    sum_sample_weight_kernel = make_sum_reduction_2d_kernel(
        size0=n_samples,
        size1=None,
        work_group_size="max",
        device=device,
        dtype=compute_dtype,
    )

    sample_weight_sum = compute_dtype(sum_sample_weight_kernel(sample_weight)[0])
    sample_weight_is_uniform = sample_weight_sum == (
        compute_dtype(sample_weight[0]) * n_samples
    )

    return X_t, X_mean, init, tol, sample_weight_is_uniform


def restore_data_after_lloyd(X_t, best_centers_t, X_mean, copy_x):
    """X_mean, the feature wise mean of X prior to the centerings of X and centers in
    `prepare_data_for_lloyd`, is re-added to X and centers.
    """
    if X_mean is None:
        # X and best_centers_t aren't translated back.
        return

    n_features, n_samples = X_t.shape
    n_clusters = best_centers_t.shape[1]
    compute_dtype = X_t.dtype.type

    device = X_t.device.sycl_device
    max_work_group_size = device.max_work_group_size

    best_centers_t = dpt.asarray(best_centers_t, copy=False)
    broadcast_init_plus_X_mean = make_broadcast_ops_1d_2d_axis1_kernel(
        n_features,
        n_clusters,
        ops=_plus,
        work_group_size=max_work_group_size,
        dtype=compute_dtype,
    )
    # Change `best_centers_t` inplace
    broadcast_init_plus_X_mean(best_centers_t, X_mean)

    # NB: copy_x being set to False does not mean that no copy actually happened, only
    # that no copy was forced if it was not necessary with respect to what device,
    # dtype and order that are required at compute time. Nevertheless, there's no
    # simple way to check if a copy happened without assumptions on the type of the raw
    # input submitted by the user, but at the moment it is unknown what those
    # assumptions could be. As a result, the following instructions are ran every time,
    # even if it isn't useful when a copy has been made.
    # TODO: is there a set of assumptions that exhaustively describes the set of
    # accepted inputs, and also enables checking if a copy happened or not in a simple
    # way ?
    if not copy_x:
        X_t = dpt.asarray(X_t, copy=False)
        broadcast_X_plus_X_mean = make_broadcast_ops_1d_2d_axis1_kernel(
            n_features,
            n_samples,
            ops=_plus,
            work_group_size=max_work_group_size,
            dtype=compute_dtype,
        )
        # Change X_t inplace
        broadcast_X_plus_X_mean(X_t, X_mean)


def is_same_clustering(labels1, labels2, n_clusters):
    """Check if two arrays of labels are the same up to a permutation of the labels"""
    device = labels1.device.sycl_device

    is_same_clustering_kernel = make_is_same_clustering_kernel(
        n_samples=labels1.shape[0],
        n_clusters=n_clusters,
        work_group_size=device.max_work_group_size,
        device=device,
    )
    return is_same_clustering_kernel(labels1, labels2)


def get_nb_distinct_clusters(labels, n_clusters):
    device = labels.device.sycl_device

    get_nb_distinct_clusters_kernel = make_get_nb_distinct_clusters_kernel(
        n_samples=labels.shape[0],
        n_clusters=n_clusters,
        work_group_size=device.max_work_group_size,
        device=device,
    )

    clusters_seen = dpt.zeros(sh=(n_clusters,), dtype=np.int32, device=device)

    nb_distinct_clusters = dpt.zeros(sh=(1,), dtype=np.int32, device=device)

    get_nb_distinct_clusters_kernel(
        labels,
        clusters_seen,
        # OUT
        nb_distinct_clusters,
    )

    # Use numpy type to work around https://github.com/IntelPython/dpnp/issues/1238
    return dpt.asnumpy(nb_distinct_clusters[0])


def get_labels_inertia(X_t, centroids_t, sample_weight, with_inertia):
    compute_dtype = X_t.dtype.type
    n_features, n_samples = X_t.shape
    n_clusters = centroids_t.shape[1]
    device = X_t.device.sycl_device
    max_work_group_size = device.max_work_group_size
    sub_group_size = min(device.sub_group_sizes)

    label_assignment_fixed_window_kernel = make_label_assignment_fixed_window_kernel(
        n_samples,
        n_features,
        n_clusters,
        sub_group_size=sub_group_size,
        work_group_size="max",
        dtype=compute_dtype,
        device=device,
    )

    half_l2_norm_kernel = make_half_l2_norm_2d_axis0_kernel(
        size0=n_features,
        size1=n_clusters,
        work_group_size=max_work_group_size,
        dtype=compute_dtype,
    )

    centroids_half_l2_norm = dpt.empty(n_clusters, dtype=compute_dtype, device=device)
    assignments_idx = dpt.empty(n_samples, dtype=np.uint32, device=device)

    half_l2_norm_kernel(
        centroids_t,
        # OUT
        centroids_half_l2_norm,
    )

    label_assignment_fixed_window_kernel(
        X_t,
        centroids_t,
        centroids_half_l2_norm,
        # OUT
        assignments_idx,
    )

    if not with_inertia:
        return assignments_idx, None

    compute_inertia_kernel = make_compute_inertia_kernel(
        n_samples, n_features, max_work_group_size, compute_dtype
    )

    reduce_inertia_kernel = make_sum_reduction_2d_kernel(
        size0=n_samples,
        size1=None,  # 1d reduction
        work_group_size="max",
        device=device,
        dtype=compute_dtype,
    )

    per_sample_inertia = dpt.empty(n_samples, dtype=compute_dtype, device=device)

    compute_inertia_kernel(
        X_t,
        sample_weight,
        centroids_t,
        assignments_idx,
        # OUT
        per_sample_inertia,
    )

    # inertia = per_sample_inertia.sum()
    inertia = dpt.asnumpy(reduce_inertia_kernel(per_sample_inertia))

    return assignments_idx, inertia


def get_euclidean_distances(X_t, Y_t):
    compute_dtype = X_t.dtype.type
    n_features, n_samples = X_t.shape
    n_clusters = Y_t.shape[1]
    device = X_t.device.sycl_device
    sub_group_size = min(device.sub_group_sizes)

    euclidean_distances_fixed_window_kernel = (
        make_compute_euclidean_distances_fixed_window_kernel(
            n_samples,
            n_features,
            n_clusters,
            sub_group_size=sub_group_size,
            work_group_size="max",
            dtype=compute_dtype,
            device=device,
        )
    )

    euclidean_distances_t = dpt.empty(
        (n_clusters, n_samples), dtype=compute_dtype, device=device
    )

    euclidean_distances_fixed_window_kernel(
        X_t,
        Y_t,
        # OUT
        euclidean_distances_t,
    )

    return euclidean_distances_t.T


def kmeans_plusplus(
    X_t,
    sample_weight,
    n_clusters,
    random_state,
):
    compute_dtype = X_t.dtype.type
    n_features, n_samples = X_t.shape
    device = X_t.device.sycl_device
    max_work_group_size = device.max_work_group_size
    sub_group_size = min(device.sub_group_sizes)

    # NB: the implementation differs from sklearn implementation with regards to
    # sample_weight, which is ignored in sklearn, but used here.
    # TODO: check that this implementation is correct when samples weights aren't
    # uniform.

    # Same retrial heuristic as scikit-learn (at least until <1.2)
    n_local_trials = 2 + int(np.log(n_clusters))

    (
        sequential_processing_device,
        sequential_processing_on_different_device,
    ) = _get_sequential_processing_device(device)

    kmeansplusplus_init_kernel = make_kmeansplusplus_init_kernel(
        n_samples,
        n_features,
        max_work_group_size,
        compute_dtype,
    )

    sample_center_candidates_kernel = make_sample_center_candidates_kernel(
        n_samples,
        n_local_trials,
        max_work_group_size,
        compute_dtype,
    )

    (
        kmeansplusplus_single_step_fixed_window_kernel
    ) = make_kmeansplusplus_single_step_fixed_window_kernel(
        n_samples,
        n_features,
        n_local_trials,
        sub_group_size,
        work_group_size="max",
        dtype=compute_dtype,
        device=device,
    )

    select_best_candidate_kernel = make_argmin_reduction_1d_kernel(
        n_local_trials,
        work_group_size="max",
        device=device,
        dtype=compute_dtype,
    )

    reduce_potential_1d_kernel = make_sum_reduction_2d_kernel(
        size0=n_samples,
        size1=None,
        work_group_size="max",
        device=device,
        dtype=compute_dtype,
    )

    reduce_potential_2d_kernel = make_sum_reduction_2d_kernel(
        size0=n_local_trials,
        size1=n_samples,
        axis=1,
        work_group_size="max",
        device=device,
        dtype=compute_dtype,
    )

    random_state = create_xoroshiro128pp_states(
        n_local_trials,
        seed=random_state,
        device=sequential_processing_device,
    )
    if sequential_processing_on_different_device:
        new_work_group_size = sequential_processing_device.max_work_group_size
        new_global_size = (
            math.ceil(
                sample_center_candidates_kernel.global_size[0] / new_work_group_size
            )
            * new_work_group_size
        )
        sample_center_candidates_kernel = sample_center_candidates_kernel.configure(
            sycl_queue=random_state.sycl_queue,
            global_size=[new_global_size],
            local_size=[new_work_group_size],
        )

    centers_t = dpt.empty(
        sh=(n_features, n_clusters), dtype=compute_dtype, device=device
    )

    center_indices = dpt.full((n_clusters,), -1, dtype=np.int32)

    sq_distances_t = dpt.empty(
        sh=(n_local_trials, n_samples), dtype=compute_dtype, device=device
    )

    closest_dist_sq = dpt.empty(sh=(n_samples,), dtype=compute_dtype, device=device)

    candidate_ids = dpt.empty(sh=(n_local_trials,), dtype=np.int32, device=device)

    # Pick first center randomly
    # Use numpy type to work around https://github.com/IntelPython/dpnp/issues/1238
    random_uint64 = dpt.asnumpy(get_random_raw(random_state))[0]
    starting_center_id = random_uint64 % np.uint64(n_samples)
    center_indices[0] = np.int32(starting_center_id)

    # track index of point, initialize list of closest distances and calculate
    # current potential
    kmeansplusplus_init_kernel(
        X_t,
        sample_weight,
        # OUT
        centers_t,
        center_indices,
        closest_dist_sq,
    )
    total_potential = reduce_potential_1d_kernel(closest_dist_sq)

    # Pick the remaining n_clusters-1 points
    for c in range(1, n_clusters):
        # First, let's sample indices of candidates using a empirical cumulative
        # density function built using the potential of the samples and squared
        # distances to each sample's closest centroids.

        # NB: this step consists in highly sequential instructions that can only
        # be parallelized in n_local_trials threads, it's up to 50x faster to run it
        # on CPU, and becomes the bottleneck if ran on GPU. Depending on hardware
        # and weight of data transfers, are there cases where it would be more
        # efficient to keep it on GPU ?
        # ???: would it be bad to sample the sample weight once outside the loop and
        # reuse it at each iteration ?
        if sequential_processing_on_different_device:
            candidate_ids = candidate_ids.to_device(sequential_processing_device)

            sample_center_candidates_kernel(
                closest_dist_sq.to_device(sequential_processing_device),
                total_potential.to_device(sequential_processing_device),
                # OUT
                random_state,
                candidate_ids,
            )
            candidate_ids = candidate_ids.to_device(device)
        else:
            sample_center_candidates_kernel(
                closest_dist_sq,
                total_potential,
                # OUT
                random_state,
                candidate_ids,
            )

        # Now, for each (sample, candidate)-pair, compute the minimum between
        # their distance and the previous minimum.

        # XXX: at the cost of one additional pass on data, we could avoid storing
        # entirely distance_to_candidates_t in memory, and save
        # `dtype.nbytes * n_local_trials * n_sample` bytes in memory.
        # Which is better ?
        kmeansplusplus_single_step_fixed_window_kernel(
            X_t,
            sample_weight,
            candidate_ids,
            closest_dist_sq,
            # OUT
            sq_distances_t,
        )

        candidate_potentials = reduce_potential_2d_kernel(sq_distances_t)[:, 0]
        # Use numpy type to work around https://github.com/IntelPython/dpnp/issues/1238
        best_candidate = dpt.asnumpy(
            select_best_candidate_kernel(candidate_potentials)
        )[0]

        total_potential = candidate_potentials[best_candidate : (best_candidate + 1)]

        # Pick the c-th centroid and update the distance
        # to the closest centroid for each sample.
        closest_dist_sq = sq_distances_t[best_candidate, :]
        center_index = candidate_ids[best_candidate]
        centers_t[:, c] = X_t[:, center_index]
        center_indices[c] = center_index

    return centers_t, center_indices<|MERGE_RESOLUTION|>--- conflicted
+++ resolved
@@ -3,10 +3,6 @@
 import dpctl.tensor as dpt
 import numpy as np
 
-<<<<<<< HEAD
-# HACK: temporarily, those operators are wrapped in a function that must be called
-# without arguments to get the operator.
-# See the notice where they are defined for more information.
 from sklearn_numba_dpex.common._utils import (
     _divide,
     _get_sequential_processing_device,
@@ -14,9 +10,6 @@
     _plus,
     _square,
 )
-=======
-from sklearn_numba_dpex.common._utils import _divide, _minus, _plus, _square
->>>>>>> 63dbadf8
 from sklearn_numba_dpex.common.kernels import (
     make_argmin_reduction_1d_kernel,
     make_broadcast_division_1d_2d_axis0_kernel,
