--- conflicted
+++ resolved
@@ -242,22 +242,14 @@
             is_slow=True,
         )
 
-<<<<<<< HEAD
     with override_attr_context(KMeansEngine, _CONFIG=dict(device="cpu")):
-=======
-    with override_attr_context(KMeansEngine, _DRIVER_CONFIG=dict(device="cpu")):
->>>>>>> 6f33bc72
         kmeans_timer.timeit(
             name="Kmeans numba_dpex lloyd CPU",
             engine_provider="sklearn_numba_dpex",
             is_slow=True,
         )
 
-<<<<<<< HEAD
     with override_attr_context(KMeansEngine, _CONFIG=dict(device="gpu")):
-=======
-    with override_attr_context(KMeansEngine, _DRIVER_CONFIG=dict(device="gpu")):
->>>>>>> 6f33bc72
         kmeans_timer.timeit(
             name="Kmeans numba_dpex lloyd GPU", engine_provider="sklearn_numba_dpex"
         )